# RSoccer SSL and VSSS Gym environments

RSoccer Gym is an open-source framework to study Reinforcement Learning for SSL and IEEE VSSS competition environment. The simulation is done by [rSim](https://github.com/robocin/rsim) and it is one of the requirements.

## Reference

If you use this environment in your publication and want to cite it, utilize this BibTeX:

```
@misc{martins2021rsoccer,
      title={rSoccer: A Framework for Studying Reinforcement Learning in Small and Very Small Size Robot Soccer}, 
      author={Felipe B. Martins and Mateus G. Machado and Hansenclever F. Bassani and Pedro H. M. Braga and Edna S. Barros},
      year={2021},
      eprint={2106.12895},
      archivePrefix={arXiv},
      primaryClass={cs.LG}
}
```

## Requirements
- Python 3.7+
- OpenAI Gym
- [RSim](https://github.com/robocin/rSim) >= v1.2.0
- Pyglet
- Protobuf
## Install through The Python Package Index (PyPI)

```bash
pip install rsoccer-gym
```
## Install through Source
```bash
git clone https://github.com/robocin/rSoccer.git
cd rSoccer
pip install .
```
<<<<<<< HEAD
For [editable installs](https://setuptools.pypa.io/en/latest/userguide/development_mode.html), change last command to `"pip install -e ."`.
# Available Envs

IEEE VSSS                  |  IEEE VSSS Multi-Agent    |        GoTo Ball          | Static Defenders          |
:-------------------------:|:-------------------------:|:-------------------------:|:-------------------------:|
![](resources/vss.gif)     | ![](resources/vss_ma.gif) | ![](resources/gotoball.gif) | ![](resources/static.gif)     |

  Contested Possession     |        Dribbling          |  Pass Endurance     |        Pass Endurance MA          |
:-------------------------:|:-------------------------:|:-------------------------:|:-------------------------:|
 ![](resources/contested_possession.gif) | ![](resources/dribbling.gif)|![](resources/pass_endurance.gif) | ![](resources/pass_endurance_ma.gif)|

|       Environment Id                                                       | Observation Space | Action Space | Step limit |
|:--------------------------------------------------------------------------:|:-----------------:|:------------:|:----------:|
|[VSS-v0](rsoccer_gym/vss/README.md#vss-v0)                                       |      Box(40,)     |    Box(2,)   |    1200    |
|[VSSMA-v0](rsoccer_gym/vss/README.md#vssma-v0)                                   |      Box(3,40)    |    Box(3,2)  |    1200    |
|[VSSGk-v0](rsoccer_gym/vss/README.md#vssgk-v0)                                   |      Box(40,)     |    Box(2,)   |    1200    |
|[SSLGoToBall-v0](rsoccer_gym/ssl/README.md#sslgotoball-v0)                   |      Box(24,)     |    Box(3,)   |    2400        |
|[SSLGoToBallShoot-v0](rsoccer_gym/ssl/README.md#sslgotoballshoot-v0)             |      Box(12,)     |    Box(5,)   |    1200    |
|[SSLStaticDefenders-v0](rsoccer_gym/ssl/README.md#sslstaticdefenders-v0)         |      Box(24,)     |    Box(5,)   |    1000    |
|[SSLDribbling-v0](rsoccer_gym/ssl/README.md#ssldribbling-v0)                     |      Box(21,)     |    Box(4,)   |    4800    |
|[SSLContestedPossession-v0](rsoccer_gym/ssl/README.md#sslcontestedpossession-v0) |      Box(14,)     |    Box(5,)   |    1200    |
|[SSLPassEndurance-v0](rsoccer_gym/ssl/README.md#sslpassendurance-v0)             |      Box(18,)     |    Box(3,)   |    1200    |
|[SSLPassEnduranceMA-v0](rsoccer_gym/ssl/README.md#sslpassendurancema-v0)         |      Box(18,)     |    Box(2,3)  |    1200    |
=======
>>>>>>> e9c6e904

# Example code - Environment

```python
import numpy as np
from gym.spaces import Box
from rsoccer_gym.Entities import Ball, Frame, Robot
from rsoccer_gym.ssl.ssl_gym_base import SSLBaseEnv


class SSLExampleEnv(SSLBaseEnv):
    def __init__(self):
        field = 0 # SSL Division A Field
        super().__init__(field_type=0, n_robots_blue=1,
                         n_robots_yellow=0, time_step=0.025)
        n_obs = 4 # Ball x,y and Robot x, y
        self.action_space = Box(low=-1, high=1, shape=(2, ))
        self.observation_space = Box(low=-self.field.length/2,\
            high=self.field.length/2,shape=(n_obs, ))

    def _frame_to_observations(self):
        ball, robot = self.frame.ball, self.frame.robots_blue[0]
        return np.array([ball.x, ball.y, robot.x, robot.y])

    def _get_commands(self, actions):
        return [Robot(yellow=False, id=0,
                      v_x=actions[0], v_y=actions[1])]

    def _calculate_reward_and_done(self):
        if self.frame.ball.x > self.field.length / 2 \
            and abs(self.frame.ball.y) < self.field.goal_width / 2:
            reward, done = 1, True
        else:
            reward, done = 0, False
        return reward, done
    
    def _get_initial_positions_frame(self):
        pos_frame: Frame = Frame()
        pos_frame.ball = Ball(x=(self.field.length/2)\
            - self.field.penalty_length, y=0.)
        pos_frame.robots_blue[0] = Robot(x=0., y=0., theta=0,)
        return pos_frame

```

# Example code - Agent

```python
import gym
import rsoccer_gym

# Using VSS Single Agent env
env = gym.make('VSS-v0')

env.reset()
# Run for 1 episode and print reward at the end
for i in range(1):
    done = False
    while not done:
        # Step using random actions
        action = env.action_space.sample()
        next_state, reward, done, _ = env.step(action)
        env.render()
    print(reward)
```<|MERGE_RESOLUTION|>--- conflicted
+++ resolved
@@ -34,32 +34,6 @@
 cd rSoccer
 pip install .
 ```
-<<<<<<< HEAD
-For [editable installs](https://setuptools.pypa.io/en/latest/userguide/development_mode.html), change last command to `"pip install -e ."`.
-# Available Envs
-
-IEEE VSSS                  |  IEEE VSSS Multi-Agent    |        GoTo Ball          | Static Defenders          |
-:-------------------------:|:-------------------------:|:-------------------------:|:-------------------------:|
-![](resources/vss.gif)     | ![](resources/vss_ma.gif) | ![](resources/gotoball.gif) | ![](resources/static.gif)     |
-
-  Contested Possession     |        Dribbling          |  Pass Endurance     |        Pass Endurance MA          |
-:-------------------------:|:-------------------------:|:-------------------------:|:-------------------------:|
- ![](resources/contested_possession.gif) | ![](resources/dribbling.gif)|![](resources/pass_endurance.gif) | ![](resources/pass_endurance_ma.gif)|
-
-|       Environment Id                                                       | Observation Space | Action Space | Step limit |
-|:--------------------------------------------------------------------------:|:-----------------:|:------------:|:----------:|
-|[VSS-v0](rsoccer_gym/vss/README.md#vss-v0)                                       |      Box(40,)     |    Box(2,)   |    1200    |
-|[VSSMA-v0](rsoccer_gym/vss/README.md#vssma-v0)                                   |      Box(3,40)    |    Box(3,2)  |    1200    |
-|[VSSGk-v0](rsoccer_gym/vss/README.md#vssgk-v0)                                   |      Box(40,)     |    Box(2,)   |    1200    |
-|[SSLGoToBall-v0](rsoccer_gym/ssl/README.md#sslgotoball-v0)                   |      Box(24,)     |    Box(3,)   |    2400        |
-|[SSLGoToBallShoot-v0](rsoccer_gym/ssl/README.md#sslgotoballshoot-v0)             |      Box(12,)     |    Box(5,)   |    1200    |
-|[SSLStaticDefenders-v0](rsoccer_gym/ssl/README.md#sslstaticdefenders-v0)         |      Box(24,)     |    Box(5,)   |    1000    |
-|[SSLDribbling-v0](rsoccer_gym/ssl/README.md#ssldribbling-v0)                     |      Box(21,)     |    Box(4,)   |    4800    |
-|[SSLContestedPossession-v0](rsoccer_gym/ssl/README.md#sslcontestedpossession-v0) |      Box(14,)     |    Box(5,)   |    1200    |
-|[SSLPassEndurance-v0](rsoccer_gym/ssl/README.md#sslpassendurance-v0)             |      Box(18,)     |    Box(3,)   |    1200    |
-|[SSLPassEnduranceMA-v0](rsoccer_gym/ssl/README.md#sslpassendurancema-v0)         |      Box(18,)     |    Box(2,3)  |    1200    |
-=======
->>>>>>> e9c6e904
 
 # Example code - Environment
 
