--- conflicted
+++ resolved
@@ -409,12 +409,10 @@
                 if self.ballInsideArea and (self.frame.ball.x > -0.6 or self.frame.ball.y > 0.35 \
                     or self.frame.ball.y < -0.35):
                     ball_leave_area_reward = 1
-                    done = True 
                     self.ballInsideArea = False
-
+                    
                 # This case the Goalkeeper leaves the gk area
                 if self.frame.robots_blue[0].x > -0.63 or self.frame.robots_blue[0].y > 0.4 \
-<<<<<<< HEAD
                     or self.frame.robots_blue[0].y < -0.4:
                     # reward_gk = -w_penalty_leave_area*np.linalg.norm(np.array((self.frame.robots_blue[0].x, self.frame.robots_blue[0].y)) -
                     #                             np.array((-0.65, 0.)))
@@ -422,12 +420,6 @@
                     b = np.array([self.frame.robots_blue[0].x, self.frame.robots_blue[0].y])
                     gk_leave_area_reward = reward_gk = -w_penalty_leave_area*np.linalg.norm(a - b)
                     self.reward_shaping_total['gk_leave_area'] = gk_leave_area_reward
-=======
-                    or self.frame.robots_blue[0].y < -0.4:  
-                    reward_gk = -5
-                    done = True
-                    self.ballIsInsideZone = False
->>>>>>> d45a911e
                 else:
                     # Goalkeeper Reward
                     move_y_reward_gk = self.__move_reward_y()
