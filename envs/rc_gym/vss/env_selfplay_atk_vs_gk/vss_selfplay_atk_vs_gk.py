import math
import random
from rc_gym.Utils.Utils import OrnsteinUhlenbeckAction
from typing import Dict

import gym
import numpy as np
import torch
from rc_gym.Entities import Frame, Robot
from rc_gym.vss.vss_gym_base import VSSBaseEnv
from rc_gym.vss.env_gk.attacker.models import DDPGActor, GaussianPolicy


class VSSSelfplayAtkGk(VSSBaseEnv):
    """
    Description:
        This environment controls a single robot football goalkeeper against an attacker in the VSS League 3v3 match
        robots_blue[0]      -> Goalkeeper
        robots_yellow[0]    -> Attacker
    Observation:
        Type: Box(40)
        Goalkeeper:
            Num                 Observation normalized
            0                   Ball X
            1                   Ball Y
            2                   Ball Vx
            3                   Ball Vy
            4 + (7 * i)         id i Blue Robot X
            5 + (7 * i)         id i Blue Robot Y
            6 + (7 * i)         id i Blue Robot sin(theta)
            7 + (7 * i)         id i Blue Robot cos(theta)
            8 + (7 * i)         id i Blue Robot Vx
            9 + (7 * i)         id i Blue Robot Vy
            10 + (7 * i)        id i Blue Robot v_theta
            25 + (5 * i)        id i Yellow Robot X
            26 + (5 * i)        id i Yellow Robot Y
            27 + (5 * i)        id i Yellow Robot Vx
            28 + (5 * i)        id i Yellow Robot Vy
            29 + (5 * i)        id i Yellow Robot v_theta
        Attacker:
            Num                 Observation normalized
            0                   Ball X
            1                   Ball Y
            2                   Ball Vx
            3                   Ball Vy
            4 + (7 * i)         id i Yellow Robot -X
            5 + (7 * i)         id i Yellow Robot Y
            6 + (7 * i)         id i Yellow Robot sin(theta)
            7 + (7 * i)         id i Yellow Robot -cos(theta)
            8 + (7 * i)         id i Yellow Robot -Vx
            9 + (7 * i)         id i Yellow Robot Vy
            10 + (7 * i)        id i Yellow Robot -v_theta
            25 + (5 * i)        id i Blue Robot -X
            26 + (5 * i)        id i Blue Robot Y
            27 + (5 * i)        id i Blue Robot -Vx
            28 + (5 * i)        id i Blue Robot Vy
            29 + (5 * i)        id i Blue Robot -v_theta
    Actions:
        Type: Box(2, )
        Num     Action
        0       id 0 Blue Robot Wheel 1 Speed (%)
        1       id 0 Blue Robot Wheel 2 Speed (%)
    Reward:
        Sum Of Rewards:
            Defense
            Ball leaves the goalkeeper's area
            Move to Ball_Y
            Distance From The Goalkeeper to Your Goal Bar
        Penalized By:
            Goalkeeper leaves the goalkeeper's area
    Starting State:
        Random Ball Position 
        Random Attacker Position
        Random Goalkeeper Position Inside the Goalkeeper's Area
    Episode Termination:
        Attacker Goal
        Goalkeeper leaves the goalkeeper's area
        Ball leaves the goalkeeper's area
    """

    atk_target_rho = 0
    atk_target_theta = 0
    atk_target_x = 0
    atk_target_y = 0

    def __init__(self):
        super().__init__(field_type=0, n_robots_blue=1, n_robots_yellow=1,
                         time_step=0.025)

        self.action_space = gym.spaces.Box(low=-1, high=1,
                                           shape=(2, ), dtype=np.float32)
        self.observation_space = gym.spaces.Box(low=-self.NORM_BOUNDS,
                                                high=self.NORM_BOUNDS,
                                                shape=(16,), dtype=np.float32)

        # Initialize Class Atributes
        self.previous_ball_potential = None
        self.actions: Dict = None
        self.reward_shaping_total_atk = None
        self.v_wheel_deadzone = 0.05
        self.ou_actions = []
        for i in range(self.n_robots_blue + self.n_robots_yellow):
            self.ou_actions.append(
                OrnsteinUhlenbeckAction(self.action_space, dt=self.time_step)
            )

        self.last_frame = None
        self.energy_penalty = 0
        self.reward_shaping_total_gk = None
        self.attacker = None
        self.previous_ball_direction = []
        self.ballIsInsideZone = False
        self.ballInsideArea = False
        print('Environment initialized')
    
    def reset(self):
        self.actions = None
        self.reward_shaping_total = None
        self.previous_ball_potential = None
        self.ballIsInsideZone = False
        self.ballInsideArea = False
        for ou in self.ou_actions:
            ou.reset()

        return super().reset()
    
    def step(self, action):
        observation, reward, done, _ = super().step(action)
        return observation, reward, done, self.reward_shaping_total

    def _frame_to_observations(self):

        observation = {'observation_atk': [], 
                       'observation_gk': []}

        observation['observation_gk'].append(self.norm_pos(self.frame.ball.x))
        observation['observation_gk'].append(self.norm_pos(self.frame.ball.y))
        observation['observation_gk'].append(self.norm_v(self.frame.ball.v_x))
        observation['observation_gk'].append(self.norm_v(self.frame.ball.v_y))

        observation['observation_atk'].append(self.norm_pos(self.frame.ball.x))
        observation['observation_atk'].append(self.norm_pos(self.frame.ball.y))
        observation['observation_atk'].append(self.norm_v(self.frame.ball.v_x))
        observation['observation_atk'].append(self.norm_v(self.frame.ball.v_y))

        # Goalkeeper Observation
        for i in range(self.n_robots_blue):
            observation['observation_gk'].append(self.norm_pos(self.frame.robots_blue[i].x))
            observation['observation_gk'].append(self.norm_pos(self.frame.robots_blue[i].y))
            observation['observation_gk'].append(
                np.sin(np.deg2rad(self.frame.robots_blue[i].theta))
            )
            observation['observation_gk'].append(
                np.cos(np.deg2rad(self.frame.robots_blue[i].theta))
            )
            observation['observation_gk'].append(self.norm_v(self.frame.robots_blue[i].v_x))
            observation['observation_gk'].append(self.norm_v(self.frame.robots_blue[i].v_y))
            observation['observation_gk'].append(self.norm_w(self.frame.robots_blue[i].v_theta))
        
        for i in range(self.n_robots_yellow):
            observation['observation_gk'].append(self.norm_pos(self.frame.robots_yellow[i].x))
            observation['observation_gk'].append(self.norm_pos(self.frame.robots_yellow[i].y))
            observation['observation_gk'].append(self.norm_v(self.frame.robots_yellow[i].v_x))
            observation['observation_gk'].append(self.norm_v(self.frame.robots_yellow[i].v_y))
            observation['observation_gk'].append(self.norm_w(self.frame.robots_yellow[i].v_theta))

        # Attacker Observation
        for i in range(self.n_robots_yellow):
            observation['observation_atk'].append(self.norm_pos(self.frame.robots_yellow[i].x))
            observation['observation_atk'].append(self.norm_pos(self.frame.robots_yellow[i].y))
            observation['observation_atk'].append(
                np.sin(np.deg2rad(self.frame.robots_yellow[i].theta))
            )
            observation['observation_atk'].append(
                np.cos(np.deg2rad(self.frame.robots_yellow[i].theta))
            )
            observation['observation_atk'].append(self.norm_v(self.frame.robots_yellow[i].v_x))
            observation['observation_atk'].append(self.norm_v(self.frame.robots_yellow[i].v_y))
            observation['observation_atk'].append(self.norm_w(self.frame.robots_yellow[i].v_theta)) 
        
        for i in range(self.n_robots_blue):
            observation['observation_atk'].append(self.norm_pos(self.frame.robots_blue[i].x))
            observation['observation_atk'].append(self.norm_pos(self.frame.robots_blue[i].y))
            observation['observation_atk'].append(self.norm_v(self.frame.robots_blue[i].v_x))
            observation['observation_atk'].append(self.norm_v(self.frame.robots_blue[i].v_y))
            observation['observation_atk'].append(self.norm_w(self.frame.robots_blue[i].v_theta))

        return {'observation_atk': np.array(observation['observation_atk']),
                'observation_gk': np.array(observation['observation_gk'])}

    def _get_commands(self, actions):
        commands = []
        self.actions_atk = {}
        self.actions_gk = {}
        self.actions = {}
        
        self.actions_atk[0] = actions['action_atk']
        self.actions_gk[0] = actions['action_gk']
        self.actions[0] = actions
        # self.energy_penalty = -(abs(v_wheel1 * 100) + abs(v_wheel2 * 100))
        v_wheel0_atk, v_wheel1_atk = self._actions_to_v_wheels(actions['action_atk'])
        v_wheel0_gk, v_wheel1_gk = self._actions_to_v_wheels(actions['action_gk'])
        commands.append(Robot(yellow=False, id=0, v_wheel0=v_wheel0_gk,
                              v_wheel1=v_wheel1_gk))

        # Send random commands to the other robots
        for i in range(1, self.n_robots_blue):
            actions = self.ou_actions[i].sample()
            self.actions[i] = actions
            v_wheel0, v_wheel1 = self._actions_to_v_wheels(actions)
            commands.append(Robot(yellow=False, id=i, v_wheel0=v_wheel0,
                                  v_wheel1=v_wheel1))

        commands.append(Robot(yellow=True, id=0, v_wheel0=v_wheel0_atk,
                              v_wheel1=v_wheel1_atk))
        for i in range(1, self.n_robots_yellow):
            actions = self.ou_actions[self.n_robots_blue+i].sample()
            v_wheel0, v_wheel1 = self._actions_to_v_wheels(actions)
            commands.append(Robot(yellow=True, id=i, v_wheel0=v_wheel0,
                                  v_wheel1=v_wheel1))

        return commands

    def _actions_to_v_wheels(self, actions):
        left_wheel_speed = actions[0] * self.rsim.linear_speed_range
        right_wheel_speed = actions[1] * self.rsim.linear_speed_range

        left_wheel_speed, right_wheel_speed = np.clip(
            (left_wheel_speed, right_wheel_speed),
            -self.rsim.linear_speed_range,
            self.rsim.linear_speed_range
        )

        # Deadzone
        if -self.v_wheel_deadzone < left_wheel_speed < self.v_wheel_deadzone:
            left_wheel_speed = 0

        if -self.v_wheel_deadzone < right_wheel_speed < self.v_wheel_deadzone:
            right_wheel_speed = 0

        return left_wheel_speed, right_wheel_speed

    def __move_reward(self):
        '''Calculate Move to ball reward

        Cosine between the robot vel vector and the vector robot -> ball.
        This indicates rather the robot is moving towards the ball or not.
        '''
        ball = np.array([self.frame.ball.x, self.frame.ball.y])
        robot = np.array([self.frame.robots_yellow[0].x,
                          self.frame.robots_yellow[0].y])
        robot_vel = np.array([self.frame.robots_yellow[0].v_x,
                              self.frame.robots_yellow[0].v_y])
        robot_ball = ball - robot
        robot_ball = robot_ball/np.linalg.norm(robot_ball)

        move_reward = np.dot(robot_ball, robot_vel)

        move_reward = np.clip(move_reward / 0.4, -5.0, 5.0)
        return move_reward

    def __move_reward_y(self):
        '''Calculate Move to ball_Y reward

        Cosine between the robot vel_Y vector and the vector robot_Y -> ball_Y.
        This indicates rather the robot is moving towards the ball_Y or not.
        '''
        ball = np.array([0., np.clip(self.frame.ball.y, -0.35, 0.35)])
        robot = np.array([0., self.frame.robots_blue[0].y])
        robot_vel = np.array([self.frame.robots_blue[0].v_x, self.frame.robots_blue[0].v_y])
        robot_ball = ball - robot
        robot_ball = robot_ball/np.linalg.norm(robot_ball)

        move_reward = np.dot(robot_ball, robot_vel)

        move_reward = np.clip(move_reward / 0.4, -5.0, 5.0)
        return move_reward

    def __defended_ball(self):
        '''Calculate Defended Ball Reward 
        
        Create a zone between the goalkeeper and if the ball enters this zone
        keep the ball speed vector norm to know the direction it entered, 
        and if the ball leaves the area in a different direction it means 
        that the goalkeeper defended the ball.
        '''
        pos = np.array([self.frame.robots_blue[0].x,
                        self.frame.robots_blue[0].y])
        ball = np.array([self.frame.ball.x, self.frame.ball.y])
        distance_gk_ball = np.linalg.norm(pos - ball) * 100 
        field_half_length = self.field.length / 2

        defense_reward = 0
        if distance_gk_ball < 8 and not self.ballIsInsideZone:
            self.previous_ball_direction.append((self.frame.ball.v_x + 0.000001) / \
                                                (abs(self.frame.ball.v_x)+ 0.000001))
            self.previous_ball_direction.append((self.frame.ball.v_y + 0.000001) / \
                                                (abs(self.frame.ball.v_y) + 0.000001))
            self.ballIsInsideZone = True
        elif self.ballIsInsideZone:
            direction_ball_vx = (self.frame.ball.v_x + 0.000001) / \
                                (abs(self.frame.ball.v_x) + 0.000001)
            direction_ball_vy = (self.frame.ball.v_y + 0.000001) / \
                                (abs(self.frame.ball.v_y) + 0.000001)

            if (self.previous_ball_direction[0] != direction_ball_vx or \
                self.previous_ball_direction[1] != direction_ball_vy) and \
                self.frame.ball.x > -field_half_length+0.1:
                self.ballIsInsideZone = False
                self.previous_ball_direction.clear()
                
                if self.frame.robots_blue[0].x <= -0.63:
                    defense_reward = 1
        
        return defense_reward

    def __ball_grad(self):
        '''Calculate ball potential gradient
        Difference of potential of the ball in time_step seconds.
        '''
        # Calculate ball potential
        length_cm = self.field.length * 100
        half_lenght = (self.field.length / 2.0)\
            + self.field.goal_depth

        # Inverti sinais da operação de dx_d e dx_a, só precisa disso?
        # distance to defence
        dx_d = (half_lenght - self.frame.ball.x) * 100
        # distance to attack
        dx_a = (half_lenght + self.frame.ball.x) * 100
        dy = (self.frame.ball.y) * 100

        dist_1 = -math.sqrt(dx_a ** 2 + 2 * dy ** 2)
        dist_2 = math.sqrt(dx_d ** 2 + 2 * dy ** 2)
        ball_potential = ((dist_1 + dist_2) / length_cm - 1) / 2

        grad_ball_potential = 0
        # Calculate ball potential gradient
        # = actual_potential - previous_potential
        if self.previous_ball_potential is not None:
            diff = ball_potential - self.previous_ball_potential
            grad_ball_potential = np.clip(diff * 3 / self.time_step,
                                          -5.0, 5.0)

        self.previous_ball_potential = ball_potential

        return grad_ball_potential

    def _calculate_reward_and_done(self):
        done = False
        reward = 0
        goal_score = 0
        move_reward = 0
        ball_potential = 0
        move_y_reward_gk = 0
        dist_robot_own_goal_bar = 0
        ball_defense_reward = 0
        ball_leave_area_reward = 0
        gk_leave_area_reward = 0

        # w goalkeeper
        w_defense = 1.8
        w_move = 0.2
        w_ball_pot = 0.1
        w_move_y  = 0.3
        w_distance = 0.05
        w_ball_leave_area = 2.0
        w_penalty_leave_area = 0.1
        reward_gk = 0

        # w attacker
        goal = False
        w_move = 0.2
        w_ball_grad = 0.8
        w_energy = 2e-4
        reward_atk = 0

        if self.reward_shaping_total is None:
            self.reward_shaping_total = {'goal_score': 0, 'move_atk': 0,
                                         'ball_grad': 0, 'energy_atk': 0,
                                         'goals_blue': 0, 'goals_yellow': 0,
                                         'defense_gk': 0,'ball_leave_area_gk': 0,
                                         'move_y_gk': 0, 'distance_own_goal_bar_gk': 0 }

        # Check if goal ocurred
        if self.frame.ball.x < -(self.field.length / 2):
            self.reward_shaping_total['goal_score'] += 1
            self.reward_shaping_total['goals_yellow'] += 1
            reward_atk = 10
            reward_gk = -10*2
            goal = True
        elif self.frame.ball.x > (self.field.length / 2):
            self.reward_shaping_total['goal_score'] -= 1
            self.reward_shaping_total['goals_blue'] += 1
            reward_atk = -10
            reward_gk = 0
            goal = True
        else:

            if self.last_frame is not None:
                # Goalkeeper reward
                # If the ball entered in the gk area
                if (not self.ballInsideArea) and self.frame.ball.x < -0.6 and (self.frame.ball.y < 0.35 \
                    and self.frame.ball.y > -0.35):
                    self.ballInsideArea = True

                # If the ball entered in the gk area and leaves it
                if self.ballInsideArea and (self.frame.ball.x > -0.6 or self.frame.ball.y > 0.35 \
                    or self.frame.ball.y < -0.35):
                    ball_leave_area_reward = 1 
                    self.ballInsideArea = False

                # This case the Goalkeeper leaves the gk area
<<<<<<< HEAD
                if self.frame.robots_blue[0].x > -0.6 or self.frame.robots_blue[0].y > 0.4 \
                    or self.frame.robots_blue[0].y < -0.4:
                    # reward_gk = -w_penalty_leave_area*np.linalg.norm(np.array((self.frame.robots_blue[0].x, self.frame.robots_blue[0].y)) -
                    #                             np.array((-0.65, 0.)))

                    reward_gk =  -w_penalty_leave_area*np.linalg.norm(np.array(-self.field.length/2 + 0.15) -
                                                  np.array(self.frame.robots_blue[0].x))
                    # print(reward_gk)
                    # print(self.frame.robots_blue[0].x)
=======
                if self.frame.robots_blue[0].x > -0.63 or self.frame.robots_blue[0].y > 0.4 \
                    or self.frame.robots_blue[0].y < -0.4:  
                    reward_gk = -0.3
                    self.ballIsInsideZone = False
>>>>>>> 17953a66
                else:
                    # Goalkeeper Reward
                    move_y_reward_gk = self.__move_reward_y()
                    ball_defense_reward = self.__defended_ball() 
                    dist_robot_own_goal_bar_gk = -self.field.length / \
                        2 + 0.15 - self.frame.robots_blue[0].x

                    reward_gk = w_move_y * move_y_reward_gk + \
                                w_defense * ball_defense_reward + \
                                w_ball_leave_area * ball_leave_area_reward
                                # w_distance * dist_robot_own_goal_bar_gk + \
                                
                    # print("-------------------")
                    # print(reward_gk)
                    # print(ball_defense_reward)
                    # print(ball_leave_area_reward)

                    self.reward_shaping_total['move_y_gk'] += w_move_y * move_y_reward_gk
                    self.reward_shaping_total['distance_own_goal_bar_gk'] += w_distance * dist_robot_own_goal_bar_gk
                    self.reward_shaping_total['defense_gk'] += ball_defense_reward * w_defense
                    self.reward_shaping_total['ball_leave_area_gk'] += w_ball_leave_area * ball_leave_area_reward

                # Attacker Reward
                # Calculate ball potential Attacker
                grad_ball_potential_atk = self.__ball_grad()
                # Calculate Move ball Attacker
                move_reward_atk = self.__move_reward()
                # Calculate Energy penalty Attacker
                energy_penalty_atk = self.__energy_penalty()

                reward_atk = w_move * move_reward_atk + \
                    w_ball_grad * grad_ball_potential_atk + \
                    w_energy * energy_penalty_atk

                # print("----------------------------------")
                # print(move_reward_atk)
                # print(grad_ball_potential_atk)
                # print(energy_penalty_atk)

                self.reward_shaping_total['move_atk'] += w_move * move_reward_atk
                self.reward_shaping_total['ball_grad'] += w_ball_grad \
                    * grad_ball_potential_atk
                self.reward_shaping_total['energy_atk'] += w_energy \
                    * energy_penalty_atk
            
            self.last_frame = self.frame
        done = goal or done
        return {'reward_atk': reward_atk, 'reward_gk': reward_gk}, done

    def _get_initial_positions_frame(self):
        """
        Goalie starts at the center of the goal, striker and ball randomly.
        Other robots also starts at random positions.
        """
        field_half_length = self.field.length / 2
        field_half_width = self.field.width / 2

        def x(): return random.uniform(-field_half_length + 0.1,
                                       field_half_length - 0.1)

        def y(): return random.uniform(-field_half_width + 0.1,
                                       field_half_width - 0.1)
        
        def theta(): return random.uniform(-180, 180)

        pos_frame: Frame = Frame()

        pos_frame.ball.x = x()
        pos_frame.ball.y = y()
        pos_frame.ball.v_x = 0.
        pos_frame.ball.v_y = 0.

        pos_frame.robots_blue[0] = Robot(x=-field_half_length + 0.05,
                                         y=0.0,
                                         theta=0)
        agents = []
        agents.append(Robot(x=-field_half_length + 0.05, y=0.0, theta=0))

        for i in range(1, self.n_robots_blue):
            pos_frame.robots_blue[i] = Robot(x=x(), y=y(), theta=theta())
            agents.append(pos_frame.robots_blue[i])

        for i in range(self.n_robots_yellow):
            pos_frame.robots_yellow[i] = Robot(x=x(), y=y(), theta=theta())
            agents.append(pos_frame.robots_yellow[i])

        def same_position_ref(obj, ref, radius):
            if obj.x >= ref.x - radius and obj.x <= ref.x + radius and \
                    obj.y >= ref.y - radius and obj.y <= ref.y + radius:
                return True
            return False

        radius_ball = self.field.ball_radius
        radius_robot = self.field.rbt_radius

        for i in range(1, len(agents)):
            while same_position_ref(agents[i], pos_frame.ball, radius_ball):
                agents[i] = Robot(x=x(), y=y(), theta=theta())
            for j in range(i):
                while same_position_ref(agents[i], agents[j], radius_robot):
                    agents[i] = Robot(x=x(), y=y(), theta=theta())

        for i in range(self.n_robots_blue):
            pos_frame.robots_blue[i] = agents[i]

        for i in range(self.n_robots_yellow):
            pos_frame.robots_yellow[i] = agents[i+self.n_robots_blue]

        return pos_frame

    def __energy_penalty(self):
        '''Calculates the energy penalty'''

        en_penalty_1 = abs(self.sent_commands[1].v_wheel0)
        en_penalty_2 = abs(self.sent_commands[1].v_wheel1)
        energy_penalty = - (en_penalty_1 + en_penalty_2)
        energy_penalty /= self.field.rbt_wheel_radius
        return energy_penalty<|MERGE_RESOLUTION|>--- conflicted
+++ resolved
@@ -411,22 +411,10 @@
                     self.ballInsideArea = False
 
                 # This case the Goalkeeper leaves the gk area
-<<<<<<< HEAD
                 if self.frame.robots_blue[0].x > -0.6 or self.frame.robots_blue[0].y > 0.4 \
-                    or self.frame.robots_blue[0].y < -0.4:
-                    # reward_gk = -w_penalty_leave_area*np.linalg.norm(np.array((self.frame.robots_blue[0].x, self.frame.robots_blue[0].y)) -
-                    #                             np.array((-0.65, 0.)))
-
-                    reward_gk =  -w_penalty_leave_area*np.linalg.norm(np.array(-self.field.length/2 + 0.15) -
-                                                  np.array(self.frame.robots_blue[0].x))
-                    # print(reward_gk)
-                    # print(self.frame.robots_blue[0].x)
-=======
-                if self.frame.robots_blue[0].x > -0.63 or self.frame.robots_blue[0].y > 0.4 \
                     or self.frame.robots_blue[0].y < -0.4:  
                     reward_gk = -0.3
                     self.ballIsInsideZone = False
->>>>>>> 17953a66
                 else:
                     # Goalkeeper Reward
                     move_y_reward_gk = self.__move_reward_y()
